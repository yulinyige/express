--- conflicted
+++ resolved
@@ -1,11 +1,7 @@
 {
   "name": "express",
   "description": "Sinatra inspired web development framework",
-<<<<<<< HEAD
   "version": "4.2.0",
-=======
-  "version": "3.7.0",
->>>>>>> b91cd66f
   "author": "TJ Holowaychuk <tj@vision-media.ca>",
   "contributors": [
     {
@@ -51,19 +47,11 @@
   "repository": "git://github.com/visionmedia/express",
   "license": "MIT",
   "dependencies": {
-<<<<<<< HEAD
-    "parseurl": "1.0.1",
     "accepts": "1.0.1",
-    "type-is": "1.2.0",
-=======
-    "connect": "2.16.2",
-    "commander": "1.3.2",
-    "methods": "1.0.0",
-    "mkdirp": "0.5.0",
     "parseurl": "1.0.1",
     "proxy-addr": "1.0.0",
->>>>>>> b91cd66f
     "range-parser": "1.0.0",
+    "type-is": "1.2.0",
     "cookie": "0.1.2",
     "buffer-crc32": "0.2.1",
     "fresh": "0.2.2",
@@ -79,8 +67,11 @@
     "debug": "0.8.1"
   },
   "devDependencies": {
-<<<<<<< HEAD
+    "coveralls": "2.10.0",
+    "istanbul": "0.2.10",
     "mocha": "~1.18.2",
+    "should": "~3.3.1",
+    "supertest": "~0.12.0",
     "body-parser": "~1.1.2",
     "connect-redis": "~2.0.0",
     "ejs": "~1.0.0",
@@ -88,52 +79,14 @@
     "marked": "0.3.2",
     "multiparty": "~3.2.4",
     "hjs": "~0.0.6",
-    "should": "~3.3.1",
-    "supertest": "~0.12.0",
     "method-override": "1.0.0",
     "cookie-parser": "1.0.1",
     "express-session": "1.0.4",
     "morgan": "1.0.1",
     "vhost": "1.0.0"
   },
-  "keywords": [
-    "express",
-    "framework",
-    "sinatra",
-    "web",
-    "rest",
-    "restful",
-    "router",
-    "app",
-    "api"
-  ],
-  "repository": "git://github.com/visionmedia/express",
-  "scripts": {
-    "prepublish": "npm prune",
-    "test": "make test"
-  },
   "engines": {
     "node": ">= 0.10.0"
-  },
-  "license": "MIT"
-=======
-    "coveralls": "2.10.0",
-    "ejs": "~0.8.4",
-    "istanbul": "0.2.10",
-    "mocha": "~1.18.2",
-    "should": "~3.3.1",
-    "jade": "~0.30.0",
-    "hjs": "~0.0.6",
-    "stylus": "~0.40.0",
-    "connect-redis": "~1.4.5",
-    "marked": "0.2.10",
-    "supertest": "~0.12.1"
-  },
-  "engines": {
-    "node": ">= 0.8.0"
-  },
-  "bin": {
-    "express": "./bin/express"
   },
   "scripts": {
     "prepublish": "npm prune",
@@ -141,5 +94,4 @@
     "test-cov": "istanbul cover node_modules/mocha/bin/_mocha -- --require test/support/env --reporter dot --check-leaks test/ test/acceptance/",
     "test-travis": "istanbul cover node_modules/mocha/bin/_mocha --report lcovonly -- --require test/support/env --reporter spec --check-leaks test/ test/acceptance/ && cat ./coverage/lcov.info | coveralls"
   }
->>>>>>> b91cd66f
 }