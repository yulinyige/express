/**
 * Module dependencies.
 */

var express = require('../../');
var logger = require('morgan');
var app = module.exports = express();
var test = app.get('env') == 'test';

if (!test) app.use(logger('dev'));

// error handling middleware have an arity of 4
// instead of the typical (req, res, next),
// otherwise they behave exactly like regular
// middleware, you may have several of them,
// in different orders etc.

function error(err, req, res, next) {
  // log it
  if (!test) console.error(err.stack);

  // respond with 500 "Internal Server Error".
  res.send(500);
}

app.get('/', function(req, res){
  // Caught and passed down to the errorHandler middleware
  throw new Error('something broke!');
});

app.get('/next', function(req, res, next){
  // We can also pass exceptions to next()
  process.nextTick(function(){
    next(new Error('oh no!'));
  });
});

<<<<<<< HEAD
// the error handler is placed after routes
// if it were above it would not receive errors
// from app.get() etc
app.use(error);

=======
/* istanbul ignore next */
>>>>>>> 0dc5836d
if (!module.parent) {
  app.listen(3000);
  console.log('Express started on port 3000');
}<|MERGE_RESOLUTION|>--- conflicted
+++ resolved
@@ -35,15 +35,12 @@
   });
 });
 
-<<<<<<< HEAD
 // the error handler is placed after routes
 // if it were above it would not receive errors
 // from app.get() etc
 app.use(error);
 
-=======
 /* istanbul ignore next */
->>>>>>> 0dc5836d
 if (!module.parent) {
   app.listen(3000);
   console.log('Express started on port 3000');
