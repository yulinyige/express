--- conflicted
+++ resolved
@@ -2,26 +2,12 @@
  * Module dependencies.
  */
 
-<<<<<<< HEAD
 var mime = require('send').mime;
 var crc32 = require('buffer-crc32');
 var crypto = require('crypto');
 var basename = require('path').basename;
-var deprecate = require('util').deprecate;
 var proxyaddr = require('proxy-addr');
-=======
-var mime = require('connect').mime
-  , proxyaddr = require('proxy-addr')
-  , crc32 = require('buffer-crc32')
-  , crypto = require('crypto');
 var typer = require('media-typer');
-
-/**
- * toString ref.
- */
-
-var toString = {}.toString;
->>>>>>> 75422c16
 
 /**
  * Return strong ETag for `body`.
