--- conflicted
+++ resolved
@@ -2,23 +2,13 @@
  * Module dependencies.
  */
 
-<<<<<<< HEAD
 var accepts = require('accepts');
 var typeis = require('type-is');
 var http = require('http');
 var fresh = require('fresh');
 var parseRange = require('range-parser');
 var parse = require('parseurl');
-=======
-var http = require('http')
-  , utils = require('./utils')
-  , connect = require('connect')
-  , fresh = require('fresh')
-  , parseRange = require('range-parser')
-  , parse = require('parseurl')
-  , proxyaddr = require('proxy-addr')
-  , mime = connect.mime;
->>>>>>> b91cd66f
+var proxyaddr = require('proxy-addr');
 
 /**
  * Request prototype.
