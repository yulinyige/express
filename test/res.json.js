
var express = require('../')
  , request = require('supertest')
  , assert = require('assert');

describe('res', function(){
  describe('.json(object)', function(){
    it('should not support jsonp callbacks', function(done){
      var app = express();

      app.use(function(req, res){
        res.json({ foo: 'bar' });
      });

      request(app)
      .get('/?callback=foo')
      .expect('{"foo":"bar"}', done);
    })

    it('should not override previous Content-Types', function(done){
      var app = express();

      app.get('/', function(req, res){
        res.type('application/vnd.example+json');
        res.json({ hello: 'world' });
      });

      request(app)
      .get('/')
<<<<<<< HEAD
      .expect('Content-Type', 'application/vnd.example+json')
=======
      .expect('Content-Type', 'application/vnd.example+json; charset=utf-8')
>>>>>>> f6bbeafd
      .expect(200, '{"hello":"world"}', done);
    })

    describe('when given primitives', function(){
      it('should respond with json for null', function(done){
        var app = express();

        app.use(function(req, res){
          res.json(null);
        });

        request(app)
        .get('/')
<<<<<<< HEAD
        .end(function(err, res){
          res.headers.should.have.property('content-type', 'application/json');
          res.text.should.equal('null');
          done();
        })
=======
        .expect('Content-Type', 'application/json; charset=utf-8')
        .expect(200, 'null', done)
>>>>>>> f6bbeafd
      })

      it('should respond with json for Number', function(done){
        var app = express();

        app.use(function(req, res){
          res.json(300);
        });

        request(app)
        .get('/')
<<<<<<< HEAD
        .end(function(err, res){
          res.statusCode.should.equal(200);
          res.headers.should.have.property('content-type', 'application/json');
          res.text.should.equal('300');
          done();
        })
=======
        .expect('Content-Type', 'application/json; charset=utf-8')
        .expect(200, '300', done)
>>>>>>> f6bbeafd
      })

      it('should respond with json for String', function(done){
        var app = express();

        app.use(function(req, res){
          res.json('str');
        });

        request(app)
        .get('/')
<<<<<<< HEAD
        .end(function(err, res){
          res.statusCode.should.equal(200);
          res.headers.should.have.property('content-type', 'application/json');
          res.text.should.equal('"str"');
          done();
        })
=======
        .expect('Content-Type', 'application/json; charset=utf-8')
        .expect(200, '"str"', done)
>>>>>>> f6bbeafd
      })
    })

    describe('when given an array', function(){
      it('should respond with json', function(done){
        var app = express();

        app.use(function(req, res){
          res.json(['foo', 'bar', 'baz']);
        });

        request(app)
        .get('/')
<<<<<<< HEAD
        .end(function(err, res){
          res.headers.should.have.property('content-type', 'application/json');
          res.text.should.equal('["foo","bar","baz"]');
          done();
        })
=======
        .expect('Content-Type', 'application/json; charset=utf-8')
        .expect(200, '["foo","bar","baz"]', done)
>>>>>>> f6bbeafd
      })
    })

    describe('when given an object', function(){
      it('should respond with json', function(done){
        var app = express();

        app.use(function(req, res){
          res.json({ name: 'tobi' });
        });

        request(app)
        .get('/')
<<<<<<< HEAD
        .end(function(err, res){
          res.headers.should.have.property('content-type', 'application/json');
          res.text.should.equal('{"name":"tobi"}');
          done();
        })
=======
        .expect('Content-Type', 'application/json; charset=utf-8')
        .expect(200, '{"name":"tobi"}', done)
>>>>>>> f6bbeafd
      })
    })

    describe('"json replacer" setting', function(){
      it('should be passed to JSON.stringify()', function(done){
        var app = express();

        app.set('json replacer', function(key, val){
          return '_' == key[0]
            ? undefined
            : val;
        });

        app.use(function(req, res){
          res.json({ name: 'tobi', _id: 12345 });
        });

        request(app)
        .get('/')
        .expect('Content-Type', 'application/json; charset=utf-8')
        .expect(200, '{"name":"tobi"}', done)
      })
    })

    describe('"json spaces" setting', function(){
      it('should be undefined by default', function(){
        var app = express();
        assert(undefined === app.get('json spaces'));
      })

      it('should be passed to JSON.stringify()', function(done){
        var app = express();

        app.set('json spaces', 2);

        app.use(function(req, res){
          res.json({ name: 'tobi', age: 2 });
        });

        request(app)
        .get('/')
        .expect('Content-Type', 'application/json; charset=utf-8')
        .expect(200, '{\n  "name": "tobi",\n  "age": 2\n}', done)
      })
    })
  })

  describe('.json(status, object)', function(){
    it('should respond with json and set the .statusCode', function(done){
      var app = express();

      app.use(function(req, res){
        res.json(201, { id: 1 });
      });

      request(app)
      .get('/')
<<<<<<< HEAD
      .end(function(err, res){
        res.statusCode.should.equal(201);
        res.headers.should.have.property('content-type', 'application/json');
        res.text.should.equal('{"id":1}');
        done();
      })
=======
      .expect('Content-Type', 'application/json; charset=utf-8')
      .expect(201, '{"id":1}', done)
>>>>>>> f6bbeafd
    })
  })

  describe('.json(object, status)', function(){
    it('should respond with json and set the .statusCode for backwards compat', function(done){
      var app = express();

      app.use(function(req, res){
        res.json({ id: 1 }, 201);
      });

      request(app)
      .get('/')
<<<<<<< HEAD
      .end(function(err, res){
        res.statusCode.should.equal(201);
        res.headers.should.have.property('content-type', 'application/json');
        res.text.should.equal('{"id":1}');
        done();
      })
=======
      .expect('Content-Type', 'application/json; charset=utf-8')
      .expect(201, '{"id":1}', done)
>>>>>>> f6bbeafd
    })

    it('should use status as second number for backwards compat', function(done){
      var app = express();

      app.use(function(req, res){
        res.json(200, 201);
      });

      request(app)
      .get('/')
<<<<<<< HEAD
      .end(function(err, res){
        res.statusCode.should.equal(201);
        res.headers.should.have.property('content-type', 'application/json');
        res.text.should.equal('200');
        done();
      })
    })
  })
=======
      .expect('Content-Type', 'application/json; charset=utf-8')
      .expect(201, '200', done)
    })
  })

  it('should not override previous Content-Types', function(done){
    var app = express();

    app.get('/', function(req, res){
      res.type('application/vnd.example+json');
      res.json({ hello: 'world' });
    });

    request(app)
    .get('/')
    .expect('content-type', 'application/vnd.example+json; charset=utf-8')
    .expect(200, '{"hello":"world"}', done)
  })
>>>>>>> f6bbeafd
})<|MERGE_RESOLUTION|>--- conflicted
+++ resolved
@@ -27,11 +27,7 @@
 
       request(app)
       .get('/')
-<<<<<<< HEAD
-      .expect('Content-Type', 'application/vnd.example+json')
-=======
       .expect('Content-Type', 'application/vnd.example+json; charset=utf-8')
->>>>>>> f6bbeafd
       .expect(200, '{"hello":"world"}', done);
     })
 
@@ -45,16 +41,8 @@
 
         request(app)
         .get('/')
-<<<<<<< HEAD
-        .end(function(err, res){
-          res.headers.should.have.property('content-type', 'application/json');
-          res.text.should.equal('null');
-          done();
-        })
-=======
         .expect('Content-Type', 'application/json; charset=utf-8')
         .expect(200, 'null', done)
->>>>>>> f6bbeafd
       })
 
       it('should respond with json for Number', function(done){
@@ -66,17 +54,8 @@
 
         request(app)
         .get('/')
-<<<<<<< HEAD
-        .end(function(err, res){
-          res.statusCode.should.equal(200);
-          res.headers.should.have.property('content-type', 'application/json');
-          res.text.should.equal('300');
-          done();
-        })
-=======
         .expect('Content-Type', 'application/json; charset=utf-8')
         .expect(200, '300', done)
->>>>>>> f6bbeafd
       })
 
       it('should respond with json for String', function(done){
@@ -88,17 +67,8 @@
 
         request(app)
         .get('/')
-<<<<<<< HEAD
-        .end(function(err, res){
-          res.statusCode.should.equal(200);
-          res.headers.should.have.property('content-type', 'application/json');
-          res.text.should.equal('"str"');
-          done();
-        })
-=======
         .expect('Content-Type', 'application/json; charset=utf-8')
         .expect(200, '"str"', done)
->>>>>>> f6bbeafd
       })
     })
 
@@ -112,16 +82,8 @@
 
         request(app)
         .get('/')
-<<<<<<< HEAD
-        .end(function(err, res){
-          res.headers.should.have.property('content-type', 'application/json');
-          res.text.should.equal('["foo","bar","baz"]');
-          done();
-        })
-=======
         .expect('Content-Type', 'application/json; charset=utf-8')
         .expect(200, '["foo","bar","baz"]', done)
->>>>>>> f6bbeafd
       })
     })
 
@@ -135,16 +97,8 @@
 
         request(app)
         .get('/')
-<<<<<<< HEAD
-        .end(function(err, res){
-          res.headers.should.have.property('content-type', 'application/json');
-          res.text.should.equal('{"name":"tobi"}');
-          done();
-        })
-=======
         .expect('Content-Type', 'application/json; charset=utf-8')
         .expect(200, '{"name":"tobi"}', done)
->>>>>>> f6bbeafd
       })
     })
 
@@ -202,17 +156,8 @@
 
       request(app)
       .get('/')
-<<<<<<< HEAD
-      .end(function(err, res){
-        res.statusCode.should.equal(201);
-        res.headers.should.have.property('content-type', 'application/json');
-        res.text.should.equal('{"id":1}');
-        done();
-      })
-=======
       .expect('Content-Type', 'application/json; charset=utf-8')
       .expect(201, '{"id":1}', done)
->>>>>>> f6bbeafd
     })
   })
 
@@ -226,17 +171,8 @@
 
       request(app)
       .get('/')
-<<<<<<< HEAD
-      .end(function(err, res){
-        res.statusCode.should.equal(201);
-        res.headers.should.have.property('content-type', 'application/json');
-        res.text.should.equal('{"id":1}');
-        done();
-      })
-=======
       .expect('Content-Type', 'application/json; charset=utf-8')
       .expect(201, '{"id":1}', done)
->>>>>>> f6bbeafd
     })
 
     it('should use status as second number for backwards compat', function(done){
@@ -248,33 +184,8 @@
 
       request(app)
       .get('/')
-<<<<<<< HEAD
-      .end(function(err, res){
-        res.statusCode.should.equal(201);
-        res.headers.should.have.property('content-type', 'application/json');
-        res.text.should.equal('200');
-        done();
-      })
-    })
-  })
-=======
       .expect('Content-Type', 'application/json; charset=utf-8')
       .expect(201, '200', done)
     })
   })
-
-  it('should not override previous Content-Types', function(done){
-    var app = express();
-
-    app.get('/', function(req, res){
-      res.type('application/vnd.example+json');
-      res.json({ hello: 'world' });
-    });
-
-    request(app)
-    .get('/')
-    .expect('content-type', 'application/vnd.example+json; charset=utf-8')
-    .expect(200, '{"hello":"world"}', done)
-  })
->>>>>>> f6bbeafd
 })