--- conflicted
+++ resolved
@@ -101,7 +101,6 @@
       .expect('123', done);
     })
 
-<<<<<<< HEAD
     it('should only call once per request', function(done) {
       var app = express();
       var called = 0;
@@ -156,7 +155,8 @@
       request(app)
       .get('/foo/bob')
       .expect('2 2 foo,bob', done);
-=======
+    })
+
     it('should work with encoded values', function(done){
       var app = express();
 
@@ -173,7 +173,6 @@
       request(app)
       .get('/user/foo%25bar')
       .expect('foo%bar', done);
->>>>>>> 0dc5836d
     })
 
     it('should catch thrown error', function(done){
